--- conflicted
+++ resolved
@@ -17,23 +17,13 @@
                    },
         "intents": {"configs/intents/intents_dstc2.json": ("intents", "", "")
                     },
-<<<<<<< HEAD
-        "ner": {"configs/ner/ner_conll2003_train.json":
-                    ("ner_conll2003_model", "", ""),
-                "configs/ner/ner_dstc2_train.json":
-                    ("ner_dstc2_model", "", ""),
-                "configs/ner/slot_config_train.json":
-                    ("ner", "", "")
+        "ner": {"configs/ner/ner_conll2003.json": ("ner_conll2003_model", "", ""),
+                "configs/ner/ner_dstc2.json": ("ner_dstc2_model", "", ""),
+                "configs/ner/slotfill_dstc2.json": ("ner", "", "")
                 },
         "ranking": {"configs/ranking/insurance_config.json":
                         ("ranking", "", "")
                     }
-=======
-        "ner": {"configs/ner/ner_conll2003.json": ("ner_conll2003_model", "", ""),
-                "configs/ner/ner_dstc2.json": ("ner_dstc2_model", "", ""),
-                "configs/ner/slotfill_dstc2.json": ("ner", "", "")
-                }
->>>>>>> abf64781
         }
 
 
