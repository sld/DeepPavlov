--- conflicted
+++ resolved
@@ -12,11 +12,12 @@
 # See the License for the specific language governing permissions and
 # limitations under the License.
 
+
+import sys
 import inspect
 
 from typing import Dict, Type
 import numpy as np
-import sys
 from keras.layers import Dense, Input, concatenate, Activation
 from keras.layers.convolutional import Conv1D
 from keras.layers.core import Dropout
@@ -26,6 +27,7 @@
 from keras.regularizers import l2
 
 from deeppavlov.core.common.errors import ConfigError
+from deeppavlov.core.common import paths
 from deeppavlov.core.common.attributes import check_attr_true
 from deeppavlov.core.common.registry import register
 from deeppavlov.core.models.keras_model import KerasModel
@@ -44,12 +46,8 @@
                  vocabs,
                  opt: Dict,
                  embedder: Type = FasttextEmbedder,
-<<<<<<< HEAD
                  tokenizer: Type = NLTKTokenizer,
-                 *args, **kwargs):
-=======
                  **kwargs):
->>>>>>> 111a45c9
         """
         Method initializes and trains vocabularies, initializes embedder, tokenizer,
         and then initializes model using parameters from opt dictionary (from config),
@@ -65,7 +63,6 @@
                             can be default or set in json config
             embedder: instance of FasttextEmbedder class
             tokenizer: instance of NLTKTokenizer class
-            *args:
             **kwargs:
         """
         super().__init__(opt, **kwargs)
@@ -306,7 +303,6 @@
         else:
             return proba2labels(preds, confident_threshold=self.confident_threshold, classes=self.classes)
 
-
     def cnn_model(self, params):
         """
         Method builds un-compiled model of shallow-and-wide CNN
