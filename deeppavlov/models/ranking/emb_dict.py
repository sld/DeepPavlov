import numpy as np
import pickle
from gensim.models.wrappers import FastText
<<<<<<< HEAD
from gensim.models import Word2Vec
=======
from gensim.models import KeyedVectors
>>>>>>> 472b6b5b
from deeppavlov.core.commands.utils import expand_path
from pathlib import Path
from deeppavlov.core.data.utils import download


class Embeddings(object):
    """The class provides embeddings using fasttext model.

    Attributes:
        tok2emb: a dictionary containing embedding vectors (value) for tokens (keys)
        embedding_dim: a dimension of embeddings
        opt: given parameters
        fasttext_model_file: a file containing fasttext binary model
    """

<<<<<<< HEAD
    def __init__(self, tok2int_vocab, embedding_dim, download_url,
                 embeddings_path, embeddings="word2vec"):
=======
    def __init__(self, tok2int_vocab, embedding_dim, download_url=None, embeddings="word2vec", seed=None):
>>>>>>> 472b6b5b
        """Initialize the class according to given parameters."""
        np.random.seed(seed)
        self.embeddings = embeddings
        self.embedding_dim = embedding_dim
        self.emb_model_file = expand_path(embeddings_path) / Path(download_url).parts[-1]
        if not self.emb_model_file.is_file():
            download(source_url=download_url, dest_file_path=self.emb_model_file)

        if self.embeddings == "fasttext":
            self.embeddings_model = FastText.load_fasttext_format(str(self.emb_model_file))
        elif self.embeddings == "word2vec":
<<<<<<< HEAD
            self.embeddings_model = Word2Vec.load(str(self.emb_model_file))
        elif self.embeddings == "ubuntu":
            with open(self.emb_model_file, 'rb') as f:
                W_data = pickle.load(f, encoding='bytes')
            bwords = [el[0] for el in W_data[1].items()]
            words = ['<UNK>'] + [el.decode("utf-8") for el in bwords]
            self.embeddings_model = {el[0]: el[1] for el in zip(words, W_data[0])}
=======
            self.embeddings_model = KeyedVectors.load_word2vec_format(str(self.emb_model_file),
                                                                      binary=True)
>>>>>>> 472b6b5b

        self.create_emb_matrix(tok2int_vocab)

    def create_emb_matrix(self, tok2int_vocab):
        self.emb_matrix = np.zeros((len(tok2int_vocab), self.embedding_dim))
        for tok, i in tok2int_vocab.items():
            if tok == '<UNK>':
                self.emb_matrix[i] = np.random.uniform(-0.6, 0.6, self.embedding_dim)
            else:
                try:
                    self.emb_matrix[i] = self.embeddings_model[tok]
                except:
                    self.emb_matrix[i] = np.random.uniform(-0.6, 0.6, self.embedding_dim)<|MERGE_RESOLUTION|>--- conflicted
+++ resolved
@@ -1,11 +1,7 @@
 import numpy as np
 import pickle
 from gensim.models.wrappers import FastText
-<<<<<<< HEAD
-from gensim.models import Word2Vec
-=======
 from gensim.models import KeyedVectors
->>>>>>> 472b6b5b
 from deeppavlov.core.commands.utils import expand_path
 from pathlib import Path
 from deeppavlov.core.data.utils import download
@@ -21,12 +17,8 @@
         fasttext_model_file: a file containing fasttext binary model
     """
 
-<<<<<<< HEAD
     def __init__(self, tok2int_vocab, embedding_dim, download_url,
-                 embeddings_path, embeddings="word2vec"):
-=======
-    def __init__(self, tok2int_vocab, embedding_dim, download_url=None, embeddings="word2vec", seed=None):
->>>>>>> 472b6b5b
+                 embeddings_path, embeddings="word2vec", seed=None):
         """Initialize the class according to given parameters."""
         np.random.seed(seed)
         self.embeddings = embeddings
@@ -38,18 +30,15 @@
         if self.embeddings == "fasttext":
             self.embeddings_model = FastText.load_fasttext_format(str(self.emb_model_file))
         elif self.embeddings == "word2vec":
-<<<<<<< HEAD
-            self.embeddings_model = Word2Vec.load(str(self.emb_model_file))
+            self.embeddings_model = KeyedVectors.load_word2vec_format(str(self.emb_model_file),
+                                                                      binary=True)
         elif self.embeddings == "ubuntu":
             with open(self.emb_model_file, 'rb') as f:
                 W_data = pickle.load(f, encoding='bytes')
             bwords = [el[0] for el in W_data[1].items()]
             words = ['<UNK>'] + [el.decode("utf-8") for el in bwords]
             self.embeddings_model = {el[0]: el[1] for el in zip(words, W_data[0])}
-=======
-            self.embeddings_model = KeyedVectors.load_word2vec_format(str(self.emb_model_file),
-                                                                      binary=True)
->>>>>>> 472b6b5b
+
 
         self.create_emb_matrix(tok2int_vocab)
 
