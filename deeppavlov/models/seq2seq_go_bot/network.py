# Copyright 2017 Neural Networks and Deep Learning lab, MIPT
#
# Licensed under the Apache License, Version 2.0 (the "License");
# you may not use this file except in compliance with the License.
# You may obtain a copy of the License at
#
#     http://www.apache.org/licenses/LICENSE-2.0
#
# Unless required by applicable law or agreed to in writing, software
# distributed under the License is distributed on an "AS IS" BASIS,
# WITHOUT WARRANTIES OR CONDITIONS OF ANY KIND, either express or implied.
# See the License for the specific language governing permissions and
# limitations under the License.

import json
from typing import List, Tuple
import math
from logging import getLogger

import numpy as np
import tensorflow as tf
from tensorflow import truncated_normal_initializer as tn_initializer

from deeppavlov.core.common.errors import ConfigError
from deeppavlov.core.common.registry import register
from deeppavlov.core.layers.tf_layers import cudnn_bi_lstm, cudnn_bi_gru, bi_rnn
from deeppavlov.core.layers.tf_layers import variational_dropout, INITIALIZER
from deeppavlov.core.models.lr_scheduled_tf_model import LRScheduledTFModel
from deeppavlov.models.seq2seq_go_bot.kb_attn_layer import KBAttention

log = getLogger(__name__)


@register("seq2seq_go_bot_nn")
class Seq2SeqGoalOrientedBotNetwork(LRScheduledTFModel):
    """
    The :class:`~deeppavlov.models.seq2seq_go_bot.bot.GoalOrientedBotNetwork`
    is a recurrent network that encodes user utterance and generates response
    in a sequence-to-sequence manner.

    For network architecture is similar to https://arxiv.org/abs/1705.05414 .

    Parameters:
        hidden_size: RNN hidden layer size.
        target_vocab_size: size of a vocabulary of decoder tokens.
        target_start_of_sequence_index: index of a start of sequence token during
            decoding.
        target_end_of_sequence_index: index of an end of sequence token during decoding.
        knowledge_base_size: number of knowledge base entries.
        kb_attention_hidden_sizes: list of sizes for attention hidden units.
        decoder_embeddings: matrix with embeddings for decoder output tokens, size is
            (`targer_vocab_size` + number of knowledge base entries, embedding size).
        cell_type: type of cell to use as basic unit in encoder.
        intent_feature_size:
        encoder_use_cudnn: boolean indicating whether to use cudnn computed encoder or not
            (cudnn version is faster on gpu).
        encoder_agg_method:
        beam_width: width of beam search decoding.
        l2_regs: l2 regularization weight for decoder.
        dropout_rate: probability of weights' dropout.
        state_dropout_rate: probability of rnn state dropout.
        **kwargs: parameters passed to a parent
            :class:`~deeppavlov.core.models.tf_model.TFModel` class.
    """
    #TODO: update param descriptions

    GRAPH_PARAMS = ['hidden_size', 'knowledge_base_size', 'target_vocab_size',
                    'embedding_size', 'intent_feature_size',
                    'db_feature_size', 'graph_feature_size',
                    'encoder_agg_method', 'encoder_agg_size',
                    'kb_embedding_control_sum', 'kb_attention_hidden_sizes',
                    'cell_type']

    def __init__(self,
                 hidden_size: int,
                 target_vocab_size: int,
                 target_start_of_sequence_index: int,
                 target_end_of_sequence_index: int,
                 decoder_embeddings: np.ndarray,
                 knowledge_base_entry_embeddings: np.ndarray = [[]],
                 kb_attention_hidden_sizes: List[int] = [],
                 cell_type: str = 'lstm',
                 intent_feature_size: int = 0,
                 db_feature_size: int = 0,
                 graph_feature_size: int = 0,
                 encoder_use_cudnn: bool = False,
                 encoder_agg_method: str = "sum",
                 beam_width: int = 1,
                 l2_regs: List[float] = (0.,),
                 dropout_rate: float = 0.0,
                 state_dropout_rate: float = 0.0,
                 **kwargs) -> None:

        # initialize knowledge base embeddings
        self.kb_embedding = np.array(knowledge_base_entry_embeddings)
        if self.kb_embedding.shape[1] > 0:
            self.kb_size = self.kb_embedding.shape[0]
            log.debug("recieved knowledge_base_entry_embeddings with shape = {}"
                      .format(self.kb_embedding.shape))
        else:
            self.kb_size = 0
        # initialize decoder embeddings
        self.decoder_embedding = np.array(decoder_embeddings)
        if self.kb_size > 0:
            if self.kb_embedding.shape[1] != self.decoder_embedding.shape[1]:
                raise ValueError("decoder embeddings should have the same dimension"
                                 " as knowledge base entries' embeddings")
        super().__init__(**kwargs)

        # specify model options
        encoder_agg_size = hidden_size
        if encoder_agg_method == 'concat':
            encoder_agg_size = 2 * hidden_size
        self.opt = {
            'hidden_size': hidden_size,
            'target_vocab_size': target_vocab_size,
            'target_start_of_sequence_index': target_start_of_sequence_index,
            'target_end_of_sequence_index': target_end_of_sequence_index,
            'kb_attention_hidden_sizes': kb_attention_hidden_sizes,
            'kb_embedding_control_sum': float(np.sum(self.kb_embedding)),
            'cell_type': cell_type,
            'intent_feature_size': int(intent_feature_size or 0),
            'db_feature_size': int(db_feature_size or 0),
            'graph_feature_size': int(graph_feature_size or 0),
            'encoder_use_cudnn': encoder_use_cudnn,
            'encoder_agg_method': encoder_agg_method,
            'encoder_agg_size': encoder_agg_size,
            'knowledge_base_size': self.kb_size,
            'embedding_size': self.decoder_embedding.shape[1],
            'beam_width': beam_width,
            'l2_regs': l2_regs,
            'dropout_rate': dropout_rate,
            'state_dropout_rate': state_dropout_rate
        }

        print(self.opt)
        # initialize other parameters
        self._init_params()
        # build computational graph
        self._build_graph()
        # initialize session
        self.sess = tf.Session()
        # from tensorflow.python import debug as tf_debug
        # self.sess = tf_debug.TensorBoardDebugWrapperSession(self.sess, "vimary-pc:7019")

        self.sess.run(tf.global_variables_initializer())

        if tf.train.checkpoint_exists(str(self.load_path.resolve())):
            log.info("[initializing `{}` from saved]".format(self.__class__.__name__))
            self.load()
        else:
            log.info("[initializing `{}` from scratch]".format(self.__class__.__name__))

    def _init_params(self):
        self.hidden_size = self.opt['hidden_size']
        self.tgt_vocab_size = self.opt['target_vocab_size']
        self.tgt_sos_id = self.opt['target_start_of_sequence_index']
        self.tgt_eos_id = self.opt['target_end_of_sequence_index']
        self.kb_attn_hidden_sizes = self.opt['kb_attention_hidden_sizes']
        self.embedding_size = self.opt['embedding_size']
        self.cell_type = self.opt['cell_type'].lower()
        self.intent_feature_size = self.opt['intent_feature_size']
        self.db_feature_size = self.opt['db_feature_size']
        self.graph_feature_size = self.opt['graph_feature_size']
        self.encoder_use_cudnn = self.opt['encoder_use_cudnn']
        self.encoder_agg_size = self.opt['encoder_agg_size']
        self.encoder_agg_method = self.opt['encoder_agg_method']
        self.beam_width = self.opt['beam_width']
        self.dropout_rate = self.opt['dropout_rate']
        self.state_dropout_rate = self.opt['state_dropout_rate']
        self.l2_regs = self.opt['l2_regs']

    def _build_graph(self):
        self._add_placeholders()

        self._build_encoder(scope="Encoder")
        self._dec_logits, self._dec_preds = self._build_decoder(scope="Decoder")

        self._dec_loss = self._build_dec_loss(self._dec_logits,
                                              weights=self._tgt_mask,
                                              scopes=["Encoder", "Decoder"],
                                              l2_reg=self.l2_regs[0])

        self._loss = self._dec_loss

        self._train_op = self.get_train_op(self._loss, clip_norm=10)

        log.info("Trainable variables")
        for v in tf.trainable_variables():
            log.info(v)
        self.print_number_of_parameters()

    def _build_dec_loss(self, logits, weights, scopes=[None], l2_reg=0.0):
        # _loss_tensor: [batch_size, max_output_time]
        _loss_tensor = \
            tf.losses.sparse_softmax_cross_entropy(logits=logits,
                                                   labels=self._decoder_outputs,
                                                   weights=tf.expand_dims(weights, -1),
                                                   reduction=tf.losses.Reduction.NONE)
        # check if loss has nans
        _loss_tensor = \
            tf.verify_tensor_all_finite(_loss_tensor, "Non finite values in loss tensor.")
        # _loss: [1]
        _loss = tf.reduce_sum(_loss_tensor) / tf.reduce_sum(weights)
        # add l2 regularization
        if l2_reg > 0:
            reg_vars = [tf.losses.get_regularization_loss(scope=sc, name=f"{sc}_reg_loss")
                        for sc in scopes]
            _loss += l2_reg * tf.reduce_sum(reg_vars)
        return _loss

    def _add_placeholders(self):
        self._dropout_keep_prob = \
            tf.placeholder_with_default(1.0, shape=[], name='dropout_keep_prob')
        self._state_dropout_keep_prob = \
            tf.placeholder_with_default(1.0, shape=[], name='state_dropout_keep_prob')
        # _encoder_inputs: [batch_size, max_input_time, embedding_size]
        self._encoder_inputs = tf.placeholder(tf.float32,
                                              [None, None, self.embedding_size],
                                              name='encoder_inputs')
        self._batch_size = tf.shape(self._encoder_inputs)[0]
        # _decoder_inputs: [batch_size, max_output_time]
        self._decoder_inputs = tf.placeholder(tf.int32,
                                              [None, None],
                                              name='decoder_inputs')
        # _intent_feats: [batch_size, intent_feat_size]
        self._intent_feats = tf.placeholder(tf.float32,
                                            [None, self.intent_feature_size],
                                            name='intent_features')

        self._db_pointer = tf.placeholder(tf.float32,
                                          [None, self.db_feature_size],
                                          name='db_features')
        self._graph_feats = tf.placeholder(tf.float32,
<<<<<<< HEAD
                                           [None, self.graph_feature_size],
                                           name='graph_features')
=======
                                          [None, self.graph_feature_size],
                                          name='graph_features')
        self._graph_ans_feats = tf.placeholder(tf.float32,
                                          [None, self.graph_feature_size],
                                          name='graph_ans_features')
>>>>>>> 7f4e35cb
        # _decoder_embedding: [tgt_vocab_size + kb_size, embedding_size]
        # TODO: try training decoder embeddings
        self._decoder_embedding = \
            tf.get_variable("decoder_embedding",
                            shape=(self.tgt_vocab_size + self.kb_size,
                                   self.embedding_size),
                            dtype=tf.float32,
                            initializer=tf.constant_initializer(self.decoder_embedding),
                            trainable=False)
        # TODO: make training of embeddings a parameter
                            #trainable=True)
        # _decoder_outputs: [batch_size, max_output_time]
        self._decoder_outputs = tf.placeholder(tf.int32,
                                               [None, None],
                                               name='decoder_outputs')
        # _kb_embedding: [kb_size, embedding_size]
        kb_W = np.array(self.kb_embedding)[:, :self.embedding_size]
        self._kb_embedding = tf.get_variable("kb_embedding",
                                             shape=(kb_W.shape[0], kb_W.shape[1]),
                                             dtype=tf.float32,
                                             initializer=tf.constant_initializer(kb_W),
                                             trainable=True)
        # _kb_mask: [batch_size, kb_size]
        self._kb_mask = tf.placeholder(tf.float32, [None, None], name='kb_mask')

        # _tgt_mask: [batch_size, max_output_time]
        self._tgt_mask = tf.placeholder(tf.float32, [None, None], name='target_weights')
        # _src_sequence_lengths, _tgt_sequence_lengths: [batch_size]
        self._src_sequence_lengths = tf.placeholder(tf.int32,
                                                    [None],
                                                    name='input_sequence_length')
        self._tgt_sequence_lengths = tf.to_int32(tf.reduce_sum(self._tgt_mask, axis=1))

    def _build_encoder(self, scope="Encoder"):
        with tf.variable_scope(scope):
            # _units: [batch_size, max_input_time, embedding_size]
            _units = self._encoder_inputs
            _units = variational_dropout(_units,
                                         self._dropout_keep_prob,
                                         fixed_mask_dims=[1])
            # _units = tf.nn.dropout(_units, self._dropout_keep_prob)

            # _outputs: [2, batch_size, max_input_time, hidden_size]
            # _state: [2, batch_size, hidden_size]
            if self.encoder_use_cudnn:
                if any(reg > 0 for reg in self.l2_regs):
                    log.warning("cuDNN RNN are not l2 regularizable")
                if self.cell_type == 'lstm':
                    _outputs, _state = cudnn_bi_lstm(_units,
                                                     self.hidden_size,
                                                     self._src_sequence_lengths)
                elif self.cell_type == 'gru':
                    _outputs, _state = cudnn_bi_gru(_units,
                                                    self.hidden_size,
                                                    self._src_sequence_lengths)
            else:
                _outputs, _state = bi_rnn(_units,
                                          self.hidden_size,
                                          cell_type=self.cell_type,
                                          seq_lengths=self._src_sequence_lengths)

            # _outputs: [batch_size, max_input_time, aggregation_size]
            _outputs = self._aggregate_encoder_outs(_outputs)
            # _state: [batch_size, max_input_time, hidden_size]
            if self.cell_type == 'lstm':
                #     not isinstance(_state[0], tf.nn.rnn_cell.LSTMStateTuple):
                _state_c = self._aggregate_encoder_outs([_state[0][0],
                                                         _state[1][0]])
                _state_h = self._aggregate_encoder_outs([_state[0][1],
                                                         _state[1][1]])
<<<<<<< HEAD
                _state_c_intent = self._build_intent(_state_c,
                                                     self._intent_feats,
                                                     self._db_pointer,
                                                     self._graph_feats)
                _state_h_intent = self._build_intent(_state_h,
                                                     self._intent_feats,
                                                     self._db_pointer,
                                                     self._graph_feats)
                _state = tf.nn.rnn_cell.LSTMStateTuple(_state_c_intent, _state_h_intent)
            else:
                _state = self._aggregate_encoder_outs(_state)
                _state = self._build_intent(_state,
                                            self._intent_feats,
                                            self._db_pointer,
                                            self._graph_feats)
=======
                _state_c_intent = self._build_intent(_state_c, self._intent_feats, self._db_pointer,
                    self._graph_feats, self._graph_ans_feats)
                _state_h_intent = self._build_intent(_state_h, self._intent_feats, self._db_pointer,
                    self._graph_feats, self._graph_ans_feats)
                _state = tf.nn.rnn_cell.LSTMStateTuple(_state_c_intent, _state_h_intent)
            else:
                _state = self._aggregate_encoder_outs(_state)
                _state = self._build_intent(_state, self._intent_feats, self._db_pointer,
                    self._graph_feats, self._graph_ans_feats)
>>>>>>> 7f4e35cb

            # TODO: add & validate cell dropout
            # NOTE: not available for CUDNN cells?

        self._encoder_outputs = _outputs
        self._intent = _state

    def _aggregate_encoder_outs(self,
                                outs: tf.Tensor,
                                scope: str = "") -> tf.Tensor:
        """ Aggregates encoder outputs along last axis"""
        with tf.variable_scope(scope, reuse=tf.AUTO_REUSE):
            if self.encoder_agg_method == "concat":
                # outs: [..., 2 * last_size]
                outs = tf.concat(outs, -1)
            elif self.encoder_agg_method == "weight_sum":
                # outs: [... , last_size]
                _w_init = tf.constant_initializer([1.0, -1.0])
                _weights = tf.get_variable('encoder_agg_weights',
                                           [2],
                                           initializer=_w_init,
                                           trainable=True)
                _gain = tf.get_variable('encoder_agg_gain',
                                        [],
                                        initializer=tf.ones_initializer(),
                                        trainable=True)
                _weights_sm = tf.nn.softmax(_weights)

                outs = tf.stack(outs, -1)
                outs = tf.reduce_sum(outs * _weights_sm, -1) * _gain
                self._weights, self._gain = _weights, _gain
            else:
                # outs: [..., last_size]
                outs = tf.stack(outs, -1)
                outs = tf.reduce_sum(outs, -1)
        return outs

<<<<<<< HEAD
    def _build_intent(self, enc_feats, intent_features, db_features, graph_features,
                      scope="Intent"):
=======
    def _build_intent(self, enc_feats, intent_features, db_features, graph_features, graph_ans_feats, scope="Intent"):
>>>>>>> 7f4e35cb
        with tf.variable_scope(scope, reuse=tf.AUTO_REUSE):
            _enc_weights = tf.get_variable("encoder_weights",
                                           (self.encoder_agg_size,
                                            self.hidden_size),
                                           initializer=tn_initializer(stddev=0.2))
            _intent_weights = tf.get_variable("intent_weights",
                                              (self.intent_feature_size,
                                               self.hidden_size),
                                              initializer=tn_initializer(stddev=0.2))
            _db_weights = tf.get_variable("db_weights",
                                          (self.db_feature_size,
                                           self.hidden_size),
                                          initializer=tn_initializer(stddev=0.2))
            _graph_weights = tf.get_variable("graph_weights",
<<<<<<< HEAD
                                             (self.graph_feature_size,
                                              self.hidden_size),
                                             initializer=tn_initializer(stddev=0.2))
            output = tf.matmul(enc_feats, _enc_weights) + \
                tf.matmul(intent_features, _intent_weights) + \
                tf.matmul(db_features, _db_weights) + \
                tf.matmul(graph_features, _graph_weights)
=======
                                           (self.graph_feature_size,
                                            self.hidden_size),
                                           initializer=tf.truncated_normal_initializer(stddev=0.2))
            _graph_ans_weights = tf.get_variable("graph_ans_weights",
                                           (self.graph_feature_size,
                                            self.hidden_size),
                                           initializer=tf.truncated_normal_initializer(stddev=0.2))
            output = tf.matmul(enc_feats, _enc_weights) + tf.matmul(intent_features, _intent_weights) + \
              tf.matmul(db_features, _db_weights) + tf.matmul(graph_features, _graph_weights) + \
              tf.matmul(graph_ans_feats, _graph_ans_weights)
>>>>>>> 7f4e35cb
            output = tf.tanh(output)
        return output

    def _build_decoder(self, scope="Decoder"):
        with tf.variable_scope(scope):
            # Decoder embedding
            _decoder_emb_inp = tf.nn.embedding_lookup(self._decoder_embedding,
                                                      self._decoder_inputs)

            # Tiling outputs, states, sequence lengths
            _tiled_encoder_outputs = tf.contrib.seq2seq.tile_batch(
                self._encoder_outputs, multiplier=self.beam_width)
            _tiled_intent = tf.contrib.seq2seq.tile_batch(
                self._intent, multiplier=self.beam_width)
            _tiled_src_sequence_lengths = tf.contrib.seq2seq.tile_batch(
                self._src_sequence_lengths, multiplier=self.beam_width)

            if self.kb_size > 0:
                with tf.variable_scope("AttentionOverKB"):
                    _projection_layer = KBAttention(self.tgt_vocab_size,
                                                    self.kb_attn_hidden_sizes + [1],
                                                    self._kb_embedding,
                                                    self._kb_mask,
                                                    activation=tf.nn.relu,
                                                    use_bias=False)
            else:
                with tf.variable_scope("OutputDense"):
                    # TODO: PUT DB FEATS IN HERE!!!
                    #_projection_layer = DenseWithConcat(self.tgt_vocab_size, self._intent_feats, self._db_pointer)
                    _projection_layer = tf.layers.Dense(self.tgt_vocab_size,
                                                         use_bias=False)

            def _build_step_fn(memory, memory_seq_len, init_state, scope, reuse=None):
                with tf.variable_scope("decode_with_shared_attention", reuse=reuse):
                    # Decoder Cell
                    if self.cell_type.lower() == 'lstm':
                        _cell = tf.nn.rnn_cell.LSTMCell(self.hidden_size,
                                                        initializer=INITIALIZER(),
                                                        name='basic_lstm_cell')
                    elif self.cell_type.lower() == 'gru':
                        _cell = tf.nn.rnn_cell.GRUCell(self.hidden_size,
                                                       kernel_initializer=INITIALIZER(),
                                                       name='basic_gru_cell')

                    # Checking init_state shape
                    _batch_size = tf.shape(memory)[0]
                    # TODO: try placing dropout after attention
                    _cell = tf.contrib.rnn.DropoutWrapper(
                        _cell,
                        input_size=self.embedding_size + self.encoder_agg_size,
                        dtype=memory.dtype,
                        input_keep_prob=self._dropout_keep_prob,
                        output_keep_prob=self._dropout_keep_prob,
                        state_keep_prob=self._state_dropout_keep_prob,
                        variational_recurrent=True)

                    # Attention mechanism
                    # _attention_mechanism = tf.contrib.seq2seq.BahdanauAttention(
                    _attention_mechanism = tf.contrib.seq2seq.LuongAttention(
                        self.hidden_size,
                        memory=memory,
                        memory_sequence_length=memory_seq_len)

                    _cell = tf.contrib.seq2seq.AttentionWrapper(
                        _cell,
                        _attention_mechanism,
                        attention_layer_size=self.encoder_agg_size,
                        alignment_history=False,
                        initial_cell_state=init_state)

                    def _fn(step, inputs, state):
                        # This scope is defined by tf.contrib.seq2seq.dynamic_decode
                        # during the training.
                        with tf.variable_scope("decoder", reuse=reuse):
                            outputs, state = _cell(inputs, state)
                            return outputs, state

                    _init_state = _cell.zero_state(_batch_size, dtype=memory.dtype)

                    return _fn, _cell, _init_state

            # TRAIN MODE
            _, _decoder_tr_cell, _decoder_tr_init_state = \
                _build_step_fn(memory=self._encoder_outputs,
                               memory_seq_len=self._src_sequence_lengths,
                               init_state=self._intent,
                               scope="dec_cell_step")

            # Train Helper to feed inputs for training:
            # read inputs from dense ground truth vectors
            _helper_tr = tf.contrib.seq2seq.TrainingHelper(
                _decoder_emb_inp, self._tgt_sequence_lengths, time_major=False)

            # Copy encoder hidden state to decoder inital state
            _decoder_init_state = \
                _decoder_tr_cell.zero_state(self._batch_size, dtype=tf.float32)\
                .clone(cell_state=self._intent)

            # TODO: debug beam search: wrong states?
            _decoder_tr = \
                tf.contrib.seq2seq.BasicDecoder(_decoder_tr_cell,
                                                _helper_tr,
                                                initial_state=_decoder_tr_init_state,
                                                output_layer=_projection_layer)

            # Wrap into variable scope to share attention parameters
            # Required!
            with tf.variable_scope("decode_with_shared_attention"):
                _outputs_tr, _, _ = \
                    tf.contrib.seq2seq.dynamic_decode(_decoder_tr,
                                                      impute_finished=False,
                                                      output_time_major=False)
                _logits = _outputs_tr.rnn_output

            # INFER MODE
            _, _decoder_inf_cell, _decoder_inf_init_state = \
                _build_step_fn(memory=_tiled_encoder_outputs,
                               memory_seq_len=_tiled_src_sequence_lengths,
                               init_state=_tiled_intent,
                               scope="dec_cell_step",
                               reuse=True)
            _max_iters = tf.round(tf.reduce_max(self._src_sequence_lengths) * 2)
            # NOTE: helper is not needed?
            # _helper_inf = tf.contrib.seq2seq.GreedyEmbeddingHelper(
            #    self._decoder_embedding,
            #    tf.fill([self._batch_size], self.tgt_sos_id), self.tgt_eos_id)
            #    lambda d: tf.one_hot(d, self.tgt_vocab_size + self.kb_size),
            # Define a beam-search decoder
            _start_tokens = tf.tile(tf.constant([self.tgt_sos_id], tf.int32),
                                    [self._batch_size])

            _decoder_inf = tf.contrib.seq2seq.BeamSearchDecoder(
                    cell=_decoder_inf_cell,
                    embedding=self._decoder_embedding,
                    start_tokens=_start_tokens,
                    end_token=self.tgt_eos_id,
                    initial_state=_decoder_inf_init_state,
                    beam_width=self.beam_width,
                    output_layer=_projection_layer,
                    length_penalty_weight=0.0)

            # Wrap into variable scope to share attention parameters
            # Required!
            with tf.variable_scope("decode_with_shared_attention", reuse=True):
                _outputs_inf, _, _ =\
                    tf.contrib.seq2seq.dynamic_decode(_decoder_inf,
                                                      impute_finished=False,
                                                      maximum_iterations=_max_iters,
                                                      output_time_major=False)
                _predictions = _outputs_inf.predicted_ids[:, :, 0]
        return _logits, _predictions

    def __call__(self, enc_inputs, src_seq_lens, intent_feats, kb_masks, db_pointer, graph_feats, graph_ans_feats,
                 prob=False):
        dec_preds = self.sess.run(
            self._dec_preds,
            feed_dict={
                self._dropout_keep_prob: 1.,
                self._state_dropout_keep_prob: 1.,
                self._encoder_inputs: enc_inputs,
                self._src_sequence_lengths: src_seq_lens,
                self._intent_feats: intent_feats,
                self._kb_mask: kb_masks,
                self._db_pointer: db_pointer,
                self._graph_feats: graph_feats,
                self._graph_ans_feats: graph_ans_feats
            }
        )
# TODO: implement infer probabilities
        if prob:
            raise NotImplementedError("Probs not available for now.")
        return dec_preds

    def train_on_batch(self, enc_inputs, dec_inputs, dec_outputs, src_seq_lens,
                       tgt_masks, intent_feats, kb_masks, db_pointer, graph_feats,
                       graph_ans_feats):
        _, loss, dec_loss = self.sess.run(
            [self._train_op, self._loss, self._dec_loss],
            feed_dict={
                self._dropout_keep_prob: 1 - self.dropout_rate,
                self._state_dropout_keep_prob: 1 - self.state_dropout_rate,
                self._encoder_inputs: enc_inputs,
                self._decoder_inputs: dec_inputs,
                self._decoder_outputs: dec_outputs,
                self._src_sequence_lengths: src_seq_lens,
                self._tgt_mask: tgt_masks,
                self._intent_feats: intent_feats,
                self._kb_mask: kb_masks,
                self._db_pointer: db_pointer,
                self._graph_feats: graph_feats,
                self._graph_ans_feats: graph_ans_feats
            }
        )
        return {'loss': loss,
                'learning_rate': self.get_learning_rate(),
                'momentum': self.get_momentum(),
                'last_dec_loss': dec_loss}

    def load(self, *args, **kwargs):
        self.load_params()
        super().load(*args, **kwargs)

    def load_params(self):
        path = str(self.load_path.with_suffix('.json').resolve())
        log.info('[loading parameters from {}]'.format(path))
        with open(path, 'r', encoding='utf8') as fp:
            params = json.load(fp)
        for p in self.GRAPH_PARAMS:
            if self.opt.get(p) != params.get(p):
                if p in ('kb_embedding_control_sum') and\
                        (math.abs(self.opt.get(p, 0.) - params.get(p, 0.)) < 1e-3):
                        continue
                raise ConfigError("`{}` parameter must be equal to saved model"
                                  " parameter value `{}`, but is equal to `{}`"
                                  .format(p, params.get(p), self.opt.get(p)))

    def save(self, *args, **kwargs):
        super().save(*args, **kwargs)
        self.save_params()

    def save_params(self):
        path = str(self.save_path.with_suffix('.json').resolve())
        log.info('[saving parameters to {}]'.format(path))
        with open(path, 'w', encoding='utf8') as fp:
            json.dump(self.opt, fp)


@register("seq2seq_go_bot_with_ner_nn")
class Seq2SeqGoalOrientedBotWithNerNetwork(Seq2SeqGoalOrientedBotNetwork):
    """
    The :class:`~deeppavlov.models.seq2seq_go_bot.bot.GoalOrientedBotNetwork`
    is a recurrent network that encodes user utterance and generates response
    in a sequence-to-sequence manner.

    For network architecture is similar to https://arxiv.org/abs/1705.05414 .

    Parameters:
        ner_n_tags: number of classifiered tags.
        ner_beta: multiplier of ner loss in the overall loss
        ner_hidden_size: list of integers denoting hidden sizes of ner head.
        hidden_size: RNN hidden layer size.
        target_vocab_size: size of a vocabulary of decoder tokens.
        target_start_of_sequence_index: index of a start of sequence token during
            decoding.
        target_end_of_sequence_index: index of an end of sequence token during decoding.
        knowledge_base_size: number of knowledge base entries.
        kb_attention_hidden_sizes: list of sizes for attention hidden units.
        decoder_embeddings: matrix with embeddings for decoder output tokens, size is
            (`targer_vocab_size` + number of knowledge base entries, embedding size).
        cell_type: type of cell to use as basic unit in encoder.
        intent_feature_size:
        db_feature_size:
        encoder_use_cudnn: boolean indicating whether to use cudnn computed encoder or not
            (cudnn version is faster on gpu).
        encoder_agg_method:
        beam_width: width of beam search decoding.
        l2_regs: tuple of l2 regularization weights for decoder and ner losses.
        dropout_rate: probability of weights' dropout.
        state_dropout_rate: probability of rnn state dropout.
        **kwargs: parameters passed to a parent
            :class:`~deeppavlov.core.models.tf_model.TFModel` class.
    """

    GRAPH_PARAMS = ['ner_n_tags', 'ner_hidden_size', 'hidden_size',
                    'knowledge_base_size', 'target_vocab_size', 'embedding_size',
                    'kb_embedding_control_sum', 'kb_attention_hidden_sizes',
                    'cell_type', 'encoder_agg_method', 'encoder_agg_size',
                    'intent_feature_size']

    def __init__(self,
                 ner_n_tags: int,
                 ner_beta: float,
                 hidden_size: int,
                 target_vocab_size: int,
                 target_start_of_sequence_index: int,
                 target_end_of_sequence_index: int,
                 decoder_embeddings: np.ndarray,
                 ner_hidden_size: List[int] = [],
                 knowledge_base_entry_embeddings: np.ndarray = [[]],
                 kb_attention_hidden_sizes: List[int] = [],
                 cell_type: str = 'lstm',
                 intent_feature_size: int = 0,
                 encoder_use_cudnn: bool = False,
                 encoder_agg_method: str = "sum",
                 beam_width: int = 1,
                 l2_regs: Tuple[float, float] = (0., 0.),
                 dropout_rate: float = 0.0,
                 state_dropout_rate: float = 0.0,
                 **kwargs) -> None:

        # initialize knowledge base embeddings
        self.kb_embedding = np.array(knowledge_base_entry_embeddings)
        if self.kb_embedding.shape[1] > 0:
            self.kb_size = self.kb_embedding.shape[0]
            log.debug("recieved knowledge_base_entry_embeddings with shape = {}"
                      .format(self.kb_embedding.shape))
        else:
            self.kb_size = 0
        # initialize decoder embeddings
        self.decoder_embedding = np.array(decoder_embeddings)
        if self.kb_size > 0:
            if self.kb_embedding.shape[1] != self.decoder_embedding.shape[1]:
                raise ValueError("decoder embeddings should have the same dimension"
                                 " as knowledge base entries' embeddings")
        super(Seq2SeqGoalOrientedBotNetwork, self).__init__(**kwargs)

        # specify model options
        encoder_agg_size = hidden_size
        if encoder_agg_method == 'concat':
            encoder_agg_size = 2 * hidden_size
        self.opt = {
            'ner_n_tags': ner_n_tags,
            'ner_hidden_size': ner_hidden_size,
            'ner_beta': ner_beta,
            'hidden_size': hidden_size,
            'target_vocab_size': target_vocab_size,
            'target_start_of_sequence_index': target_start_of_sequence_index,
            'target_end_of_sequence_index': target_end_of_sequence_index,
            'kb_attention_hidden_sizes': kb_attention_hidden_sizes,
            'kb_embedding_control_sum': float(np.sum(self.kb_embedding)),
            'cell_type': cell_type,
            'intent_feature_size': int(intent_feature_size or 0),
            'encoder_use_cudnn': encoder_use_cudnn,
            'encoder_agg_method': encoder_agg_method,
            'encoder_agg_size': encoder_agg_size,
            'knowledge_base_size': self.kb_size,
            'embedding_size': self.decoder_embedding.shape[1],
            'beam_width': beam_width,
            'l2_regs': l2_regs,
            'dropout_rate': dropout_rate,
            'state_dropout_rate': state_dropout_rate
        }

        # initialize other parameters
        self._init_params()
        # build computational graph
        self._build_graph()
        # initialize session
        self.sess = tf.Session()
        # from tensorflow.python import debug as tf_debug
        # self.sess = tf_debug.TensorBoardDebugWrapperSession(self.sess, "vimary-pc:7019")

        self.sess.run(tf.global_variables_initializer())

        if tf.train.checkpoint_exists(str(self.load_path.resolve())):
            log.info("[initializing `{}` from saved]".format(self.__class__.__name__))
            self.load()
        else:
            log.info("[initializing `{}` from scratch]".format(self.__class__.__name__))

    def _init_params(self):
        super()._init_params()
        self.ner_n_tags = self.opt['ner_n_tags']
        self.ner_hidden_size = self.opt['ner_hidden_size']
        self.ner_beta = self.opt['ner_beta']

        if len(self.opt['l2_regs']) != 2:
            raise ConfigError("`l2_regs` parameter should be a tuple two floats.")
        self.l2_regs = self.opt['l2_regs']

    def _build_graph(self):
        self._add_placeholders()

        self._build_encoder(scope="Encoder")
        self._dec_logits, self._dec_preds = self._build_decoder(scope="Decoder")
        self._ner_logits = self._build_ner_head(scope="NerHead")

        self._dec_loss = self._build_dec_loss(self._dec_logits,
                                              weights=self._tgt_mask,
                                              scopes=["Encoder", "Decoder"],
                                              l2_reg=self.l2_regs[0])

        self._ner_loss, self._ner_preds = \
            self._build_ner_loss_predict(self._ner_logits,
                                         weights=self._src_tag_mask,
                                         n_tags=self.ner_n_tags,
                                         scopes=["NerHead"],
                                         l2_reg=self.l2_regs[1])

        self._loss = self._dec_loss + self.ner_beta * self._ner_loss

        self._train_op = self.get_train_op(self._loss, clip_norm=10)

        log.info("Trainable variables")
        for v in tf.trainable_variables():
            log.info(v)
        self.print_number_of_parameters()

    def _build_ner_loss_predict(self, logits, weights, n_tags, scopes=[None], l2_reg=0.0):
        # _loss_tensor: [batch_size, max_input_time]
        _loss_tensor = \
            tf.losses.sparse_softmax_cross_entropy(logits=logits,
                                                   labels=self._src_tags,
                                                   weights=tf.expand_dims(weights, -1),
                                                   reduction=tf.losses.Reduction.NONE)
        # check if loss has nans
        _loss_tensor = \
            tf.verify_tensor_all_finite(_loss_tensor, "Non finite values in loss tensor.")
        # _loss: [1]
        _loss = tf.reduce_sum(_loss_tensor) / tf.reduce_sum(weights)
        # add l2 regularization
        if l2_reg > 0:
            reg_vars = [tf.losses.get_regularization_loss(scope=sc, name=f"{sc}_reg_loss")
                        for sc in scopes]
            _loss += l2_reg * tf.reduce_sum(reg_vars)

        # _preds: [batch_size, max_input_time]
        _preds = tf.argmax(logits, axis=-1)
        return _loss, _preds

    def _add_placeholders(self):
        super()._add_placeholders()
        # _src_mask: [batch_size, max_input_time]
        self._src_tag_mask = tf.placeholder(tf.float32,
                                            [None, None],
                                            name='input_sequence_tag_mask')
        # _src_tags: [batch_size, max_input_time]
        self._src_tags = tf.placeholder(tf.int32,
                                        [None, None],
                                        name='input_sequence_tags')

    def _build_ner_head(self, scope="NerHead"):
        with tf.variable_scope(scope):
            # _units: [batch_size, max_input_time, encoder_agg_size]
            _units = self._encoder_outputs

            # TODO: try dropout
            # _units = variational_dropout(_units,
            #                             self._dropout_keep_prob,
            #                             fixed_mask_dims=[1])
            _units = tf.nn.dropout(_units, 0.9)
            for n_hidden in self.ner_hidden_size:
                # _units: [batch_size, max_input_time, n_hidden]
                _units = tf.layers.dense(_units, n_hidden, activation=tf.nn.relu,
                                         kernel_initializer=INITIALIZER(),
                                         kernel_regularizer=tf.nn.l2_loss)
            # _ner_logits: [batch_size, max_input_time, ner_n_tags]
            _logits = tf.layers.dense(_units, self.ner_n_tags, activation=None,
                                      kernel_initializer=INITIALIZER(),
                                      kernel_regularizer=tf.nn.l2_loss)
            return _logits

    def __call__(self, enc_inputs, src_seq_lens, src_tag_masks, intent_feats,
                 kb_masks, prob=False):
        dec_preds, ner_preds, weights, gain = self.sess.run(
            [self._dec_preds, self._ner_preds, self._weights, self._gain],
            # [self._dec_preds, self._ner_preds],
            [self._dec_preds, self._ner_preds],
            feed_dict={
                self._dropout_keep_prob: 1.,
                self._state_dropout_keep_prob: 1.,
                self._encoder_inputs: enc_inputs,
                self._src_tag_mask: src_tag_masks,
                self._src_sequence_lengths: src_seq_lens,
                self._intent_feats: intent_feats,
                self._kb_mask: kb_masks
            }
        )
        log.info(f"weights = {weights}, gain = {gain}")
        ner_preds_cut = []
        for i in range(len(ner_preds)):
            nonzero_ids = np.nonzero(src_tag_masks[i])[0]
            ner_preds_cut.append(ner_preds[i, nonzero_ids])
# TODO: implement infer probabilities
        if prob:
            raise NotImplementedError("Probs not available for now.")
        return dec_preds, ner_preds_cut

    def train_on_batch(self, enc_inputs, dec_inputs, dec_outputs, src_tags,
                       src_seq_lens, tgt_masks, src_tag_masks, intent_feats,
                       kb_masks):
        _, loss, dec_loss, ner_loss = self.sess.run(
            [self._train_op, self._loss, self._dec_loss, self._ner_loss],
            feed_dict={
                self._dropout_keep_prob: 1 - self.dropout_rate,
                self._state_dropout_keep_prob: 1 - self.state_dropout_rate,
                self._encoder_inputs: enc_inputs,
                self._decoder_inputs: dec_inputs,
                self._decoder_outputs: dec_outputs,
                self._src_tags: src_tags,
                self._src_sequence_lengths: src_seq_lens,
                self._tgt_mask: tgt_masks,
                self._src_tag_mask: src_tag_masks,
                self._intent_feats: intent_feats,
                self._kb_mask: kb_masks
            }
        )
        return {'loss': loss,
                'learning_rate': self.get_learning_rate(),
                'momentum': self.get_momentum(),
                'last_dec_loss': dec_loss,
                'last_ner_loss': ner_loss}


# _projection_layer = tf.layers.Dense(self.tgt_vocab_size, use_bias=False)
class DenseWithConcat(tf.layers.Dense):
  def __init__(self, dim, intent_feats, db_feats, **kwargs):
    super(DenseWithConcat, self).__init__(units=dim, **kwargs)
    self.intent_feats = intent_feats
    self.db_feats = db_feats
    self.dim = dim
    self.dense = tf.layers.Dense(dim, use_bias=False)

  def __call__(self, inputs):
    # TODO: Add tf.print to check if db feats and intent feats hadn't had cached
    if len(inputs.shape) == 3:
        db_feats = tf.reshape(self.db_feats, [-1, 1, 30])
        intent_feats = tf.reshape(self.intent_feats, [-1, 1, 92])
        x = tf.concat([inputs, intent_feats, db_feats], axis=2)
    else:
        db_feats = self.db_feats
        intent_feats = self.intent_feats
        x = tf.concat([inputs, intent_feats, db_feats], axis=1)
    x = self.dense(x)
    return x
<|MERGE_RESOLUTION|>--- conflicted
+++ resolved
@@ -67,6 +67,7 @@
     GRAPH_PARAMS = ['hidden_size', 'knowledge_base_size', 'target_vocab_size',
                     'embedding_size', 'intent_feature_size',
                     'db_feature_size', 'graph_feature_size',
+                    'graph_ans_feature_size',
                     'encoder_agg_method', 'encoder_agg_size',
                     'kb_embedding_control_sum', 'kb_attention_hidden_sizes',
                     'cell_type']
@@ -83,6 +84,7 @@
                  intent_feature_size: int = 0,
                  db_feature_size: int = 0,
                  graph_feature_size: int = 0,
+                 graph_ans_feature_size: int = 0,
                  encoder_use_cudnn: bool = False,
                  encoder_agg_method: str = "sum",
                  beam_width: int = 1,
@@ -122,6 +124,7 @@
             'intent_feature_size': int(intent_feature_size or 0),
             'db_feature_size': int(db_feature_size or 0),
             'graph_feature_size': int(graph_feature_size or 0),
+            'graph_ans_feature_size': int(graph_ans_feature_size or 0),
             'encoder_use_cudnn': encoder_use_cudnn,
             'encoder_agg_method': encoder_agg_method,
             'encoder_agg_size': encoder_agg_size,
@@ -162,6 +165,7 @@
         self.intent_feature_size = self.opt['intent_feature_size']
         self.db_feature_size = self.opt['db_feature_size']
         self.graph_feature_size = self.opt['graph_feature_size']
+        self.graph_ans_feature_size = self.opt['graph_ans_feature_size']
         self.encoder_use_cudnn = self.opt['encoder_use_cudnn']
         self.encoder_agg_size = self.opt['encoder_agg_size']
         self.encoder_agg_method = self.opt['encoder_agg_method']
@@ -232,16 +236,11 @@
                                           [None, self.db_feature_size],
                                           name='db_features')
         self._graph_feats = tf.placeholder(tf.float32,
-<<<<<<< HEAD
                                            [None, self.graph_feature_size],
                                            name='graph_features')
-=======
-                                          [None, self.graph_feature_size],
-                                          name='graph_features')
         self._graph_ans_feats = tf.placeholder(tf.float32,
-                                          [None, self.graph_feature_size],
-                                          name='graph_ans_features')
->>>>>>> 7f4e35cb
+                                               [None, self.graph_ans_feature_size],
+                                               name='graph_ans_features')
         # _decoder_embedding: [tgt_vocab_size + kb_size, embedding_size]
         # TODO: try training decoder embeddings
         self._decoder_embedding = \
@@ -312,33 +311,24 @@
                                                          _state[1][0]])
                 _state_h = self._aggregate_encoder_outs([_state[0][1],
                                                          _state[1][1]])
-<<<<<<< HEAD
                 _state_c_intent = self._build_intent(_state_c,
                                                      self._intent_feats,
                                                      self._db_pointer,
-                                                     self._graph_feats)
+                                                     self._graph_feats,
+                                                     self._graph_ans_feats)
                 _state_h_intent = self._build_intent(_state_h,
                                                      self._intent_feats,
                                                      self._db_pointer,
-                                                     self._graph_feats)
+                                                     self._graph_feats,
+                                                     self._graph_ans_feats)
                 _state = tf.nn.rnn_cell.LSTMStateTuple(_state_c_intent, _state_h_intent)
             else:
                 _state = self._aggregate_encoder_outs(_state)
                 _state = self._build_intent(_state,
                                             self._intent_feats,
                                             self._db_pointer,
-                                            self._graph_feats)
-=======
-                _state_c_intent = self._build_intent(_state_c, self._intent_feats, self._db_pointer,
-                    self._graph_feats, self._graph_ans_feats)
-                _state_h_intent = self._build_intent(_state_h, self._intent_feats, self._db_pointer,
-                    self._graph_feats, self._graph_ans_feats)
-                _state = tf.nn.rnn_cell.LSTMStateTuple(_state_c_intent, _state_h_intent)
-            else:
-                _state = self._aggregate_encoder_outs(_state)
-                _state = self._build_intent(_state, self._intent_feats, self._db_pointer,
-                    self._graph_feats, self._graph_ans_feats)
->>>>>>> 7f4e35cb
+                                            self._graph_feats,
+                                            self._graph_ans_feats)
 
             # TODO: add & validate cell dropout
             # NOTE: not available for CUDNN cells?
@@ -376,12 +366,8 @@
                 outs = tf.reduce_sum(outs, -1)
         return outs
 
-<<<<<<< HEAD
-    def _build_intent(self, enc_feats, intent_features, db_features, graph_features,
-                      scope="Intent"):
-=======
-    def _build_intent(self, enc_feats, intent_features, db_features, graph_features, graph_ans_feats, scope="Intent"):
->>>>>>> 7f4e35cb
+    def _build_intent(self, enc_feats, intent_feats, db_feats, graph_feats,
+                      graph_ans_feats, scope="Intent"):
         with tf.variable_scope(scope, reuse=tf.AUTO_REUSE):
             _enc_weights = tf.get_variable("encoder_weights",
                                            (self.encoder_agg_size,
@@ -396,26 +382,18 @@
                                            self.hidden_size),
                                           initializer=tn_initializer(stddev=0.2))
             _graph_weights = tf.get_variable("graph_weights",
-<<<<<<< HEAD
                                              (self.graph_feature_size,
                                               self.hidden_size),
                                              initializer=tn_initializer(stddev=0.2))
+            _graph_ans_weights = tf.get_variable("graph_ans_weights",
+                                                 (self.graph_feature_size,
+                                                  self.hidden_size),
+                                                 initializer=tn_initializer(stddev=0.2))
             output = tf.matmul(enc_feats, _enc_weights) + \
-                tf.matmul(intent_features, _intent_weights) + \
-                tf.matmul(db_features, _db_weights) + \
-                tf.matmul(graph_features, _graph_weights)
-=======
-                                           (self.graph_feature_size,
-                                            self.hidden_size),
-                                           initializer=tf.truncated_normal_initializer(stddev=0.2))
-            _graph_ans_weights = tf.get_variable("graph_ans_weights",
-                                           (self.graph_feature_size,
-                                            self.hidden_size),
-                                           initializer=tf.truncated_normal_initializer(stddev=0.2))
-            output = tf.matmul(enc_feats, _enc_weights) + tf.matmul(intent_features, _intent_weights) + \
-              tf.matmul(db_features, _db_weights) + tf.matmul(graph_features, _graph_weights) + \
-              tf.matmul(graph_ans_feats, _graph_ans_weights)
->>>>>>> 7f4e35cb
+                tf.matmul(intent_feats, _intent_weights) + \
+                tf.matmul(db_feats, _db_weights) + \
+                tf.matmul(graph_feats, _graph_weights) + \
+                tf.matmul(graph_ans_feats, _graph_ans_weights)
             output = tf.tanh(output)
         return output
 
