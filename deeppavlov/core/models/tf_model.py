--- conflicted
+++ resolved
@@ -4,61 +4,19 @@
 Trainable and Inferable interfaces and make a pull-request to deeppavlov.
 """
 
-import tensorflow as tf
-
 from abc import abstractmethod
-<<<<<<< HEAD
 
 import tensorflow as tf
 
-from deeppavlov.core.models.trainable import Trainable
-from deeppavlov.core.models.inferable import Inferable
 from deeppavlov.core.common.attributes import check_attr_true, check_path_exists
-
-
-def _graph_wrap(func, graph):
-    def _wrapped(*args, **kwargs):
-        with graph.as_default():
-            return func(*args, **kwargs)
-
-    return _wrapped
-
-
-class TfModelMeta(type, Trainable, Inferable):
-    def __call__(cls, *args, **kwargs):
-        obj = cls.__new__(cls)
-        obj.graph = tf.Graph()
-        for meth in dir(obj):
-            if meth == '__class__':
-                continue
-            attr = getattr(obj, meth)
-            if callable(attr):
-                setattr(obj, meth, _graph_wrap(attr, obj.graph))
-        obj.__init__(*args, **kwargs)
-        return obj
-=======
-from overrides import overrides
-from pathlib import Path
-
-from deeppavlov.core.common import paths
-
 from .tf_backend import TfModelMeta
->>>>>>> 0711c6e6
 
 
 class TFModel(metaclass=TfModelMeta):
     _saver = tf.train.Saver
-    _model_dir_path = ''
-<<<<<<< HEAD
-=======
-    _model_fpath = ''
+    _model_dir = ''
+    _model_file = ''
     sess = None
->>>>>>> 0711c6e6
-
-    @property
-    def _model_path(self):
-        return Path(paths.USR_PATH).joinpath(self._model_dir_path,
-                                             self._model_fpath)
 
     @abstractmethod
     def _add_placeholders(self):
@@ -108,19 +66,13 @@
         """
         pass
 
-<<<<<<< HEAD
     @check_attr_true('train_now')
     def train(self, features, *args, **kwargs):
-=======
-    @overrides
-    def train(self, features, *args):
->>>>>>> 0711c6e6
         """
         Just a wrapper for a private method.
         """
         return self._train_step(features, *args, **kwargs)
 
-    @overrides
     def infer(self, instance, *args):
         """
         Just a wrapper for a private method.
@@ -130,29 +82,19 @@
         return self._forward(instance, *args)
 
     def save(self):
-<<<<<<< HEAD
-        self._saver().save(sess=self.sess, save_path=self.model_path.as_posix(), global_step=0)
-        print('\n:: Model saved to {} \n'.format(self.model_path.as_posix()))
-
-    @check_path_exists()
-=======
         print("Saving model to `{}`".format(self._model_path.as_posix()))
         self._saver().save(sess=self.sess, save_path=self._model_path.as_posix(), global_step=0)
-        print('\n:: Model saved to {} \n'.format(self._model_path.as_posix()))
+        print('\n:: Model saved to {} \n'.format(self.model_path.as_posix()))
 
     def get_checkpoint_state(self):
         return tf.train.get_checkpoint_state(self._model_path.as_posix())
 
->>>>>>> 0711c6e6
+    @check_path_exists()
     def load(self):
         """
         Load session from checkpoint
         """
-<<<<<<< HEAD
-        ckpt = tf.train.get_checkpoint_state(self.model_path.parent)
-=======
         ckpt = self.get_checkpoint_state()
->>>>>>> 0711c6e6
         if ckpt and ckpt.model_checkpoint_path:
             print('\n:: restoring checkpoint from', ckpt.model_checkpoint_path, '\n')
             self._saver().restore(self.sess, ckpt.model_checkpoint_path)
