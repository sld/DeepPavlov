--- conflicted
+++ resolved
@@ -58,21 +58,10 @@
   "model": {
     "train_now": true,
     "name": "go_bot",
-<<<<<<< HEAD
 	"debug": false,
-    "template_path": "../download/dstc2/dstc2-templates.txt",
-    "network": {
-      "train_now": true,
-      "load_path": "../download/go_bot_rnn_all/model",
-      "save_path": "../download/go_bot_rnn_all/model",
-=======
-    "debug": 0,
-    "num_epochs": 1,
-    "val_patience": 10,
     "template_path": "dstc2/dstc2-templates.txt",
     "network": {
       "train_now": true,
->>>>>>> 7b426df5
       "name": "go_bot_rnn",
       "load_path": "go_bot_all/model",
       "save_path": "go_bot_all/model",
@@ -85,9 +74,8 @@
     },
     "slot_filler": {
       "name": "dstc_slotfilling",
-<<<<<<< HEAD
-      "save_path": "../download/ner/dstc_ner_model",
-	  "load_path": "../download/ner/dstc_ner_model",
+      "save_path": "ner/dstc_ner_model",
+	  "load_path": "ner/dstc_ner_model",
       "filter_width": 7,
       "embeddings_dropout": true,
       "n_filters": [
@@ -98,25 +86,6 @@
       "char_embeddings_dim": 32,
       "use_batch_norm": true,
       "use_crf": true
-=======
-      "load_path": "slots/slot_vals.json",
-      "save_path": "slots/slot_vals.json",
-      "ner_network": {
-        "save_path": "ner/dstc_ner_model",
-        "load_path": "ner/dstc_ner_model",
-        "name": "ner_tagging_network",
-        "filter_width": 7,
-        "embeddings_dropout": true,
-        "n_filters": [
-          64,
-          64
-        ],
-        "token_embeddings_dim": 64,
-        "char_embeddings_dim": 32,
-        "use_batch_norm": true,
-        "use_crf": true
-      }
->>>>>>> 7b426df5
     },
     "intent_classifier": {
       "name": "intent_model",
