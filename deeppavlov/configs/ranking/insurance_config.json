--- conflicted
+++ resolved
@@ -1,11 +1,7 @@
 {
   "dataset_reader": {
     "name": "insurance_reader",
-<<<<<<< HEAD
     "data_path": "./insurance_data"
-=======
-    "data_path": "./"
->>>>>>> 472b6b5b
   },
   "dataset_iterator": {
     "name": "ranking_iterator",
@@ -29,14 +25,9 @@
         "name": "ranking_model",
         "device_num": 0,
         "train_now": true,
-<<<<<<< HEAD
         "vocab_name": "insurance",
         "vocabs_path": "insurance_data/insuranceQA-master/V1",
         "download_url": "http://lnsigo.mipt.ru/export/embeddings/insurance_v1_word2vec",
-=======
-        "vocabs_path": "insuranceQA-master/V1",
-        "download_url": "http://lnsigo.mipt.ru/export/embeddings/GoogleNews-vectors-negative300.bin",
->>>>>>> 472b6b5b
         "embeddings": "word2vec",
         "embeddings_path": "insurance_embeddings",
         "embedding_dim": 100,
@@ -56,16 +47,10 @@
     "out": ["y_predicted"]
   },
   "train": {
-<<<<<<< HEAD
-    "epochs": 150,
-    "batch_size": 256,
-    "metrics": ["r@1", "rank_response", "loss"],
-=======
     "epochs": 200,
     "batch_size": 256,
     "pytest_max_batches": 2,
-    "metrics": ["r@1", "rank_response"],
->>>>>>> 472b6b5b
+    "metrics": ["r@1", "rank_response", "loss"],
     "validation_patience": 5,
     "val_every_n_epochs": 10,
     "log_every_n_batches": 10
