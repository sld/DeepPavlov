--- conflicted
+++ resolved
@@ -11,13 +11,8 @@
     "name": "dstc_slotfilling",
     "train_now": false,
     "learning_rate": 1e-3,
-<<<<<<< HEAD
-    "save_path": "../download/ner/dstc_ner_model",
-    "load_path": "../download/ner/dstc_ner_model",
-=======
     "save_path": "ner/dstc_ner_model",
     "load_path": "ner/dstc_ner_model",
->>>>>>> 7b426df5
     "verbouse": true,
     "filter_width": 7,
     "embeddings_dropout": true,
